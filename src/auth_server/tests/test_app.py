# -*- coding: utf-8 -*-
import base64
import json
from datetime import timedelta
from os import environ
from pathlib import Path
from tempfile import NamedTemporaryFile
from typing import Any, Dict, Optional
from unittest import TestCase, mock
from unittest.mock import AsyncMock

import yaml
from cryptography import x509
from cryptography.hazmat.primitives.serialization import Encoding
from jwcrypto import jwk, jws, jwt
from starlette.testclient import TestClient

from auth_server.api import init_auth_server_api
from auth_server.config import ClientKey, load_config
from auth_server.models.gnap import AccessTokenFlags, AccessTokenRequest, Client, GrantRequest, Key, Proof
from auth_server.models.jose import ECJWK, SupportedAlgorithms, SupportedHTTPMethods, SupportedJWSType
from auth_server.models.status import Status

from auth_server.testing import MongoTemporaryInstance
from auth_server.tests.utils import create_tls_fed_metadata, tls_fed_metadata_to_jws
from auth_server.time_utils import utc_now
from auth_server.tls_fed_auth import get_tls_fed_metadata
from auth_server.utils import get_signing_key, load_jwks

__author__ = 'lundberg'


class MockResponse:
    def __init__(self, content: bytes = b'', status_code: int = 200):
        self._content = content
        self._status_code = status_code

    @property
    def content(self):
        return self._content

    @property
    def status(self):
        return self._status_code

    async def text(self):
        return self._content.decode('utf-8')


class TestAuthServer(TestCase):
    def setUp(self) -> None:
<<<<<<< HEAD
        self.datadir = Path(pkg_resources.resource_filename(__name__, 'data'))
        self.mongo_db = MongoTemporaryInstance.get_instance()
=======
        self.datadir = Path(__file__).with_name('data')
>>>>>>> ab9a843b
        self.config: Dict[str, Any] = {
            'testing': 'true',
            'log_level': 'DEBUG',
            'keystore_path': f'{self.datadir}/testing_jwks.json',
            'signing_key_id': 'test-kid',
            'mdq_server': 'http://localhost/mdq',
            'auth_token_audience': 'some_audience',
            'auth_flows': json.dumps(['FullFlow']),
            'mongo_uri': self.mongo_db.uri,
        }
        environ.update(self.config)
        self.app = init_auth_server_api()
        self.client = TestClient(self.app)

        with open(f'{self.datadir}/test.cert', 'rb') as f:
            self.client_cert = x509.load_pem_x509_certificate(data=f.read())
        self.client_cert_str = base64.b64encode(self.client_cert.public_bytes(encoding=Encoding.DER)).decode('utf-8')
        with open(f'{self.datadir}/test_mdq.xml', 'rb') as f:
            self.mdq_response = f.read()
        self.client_jwk = jwk.JWK.generate(kid='default', kty='EC', crv='P-256')

    def _update_app_config(self, config: Optional[Dict] = None):
        if config is not None:
            environ.clear()
            environ.update(config)
        self._clear_lru_cache()
        self.app = init_auth_server_api()
        self.client = TestClient(self.app)

    @staticmethod
    def _clear_lru_cache():
        # Clear lru_cache to allow config update
        load_config.cache_clear()
        load_jwks.cache_clear()
        get_signing_key.cache_clear()
        get_tls_fed_metadata.cache_clear()

    def tearDown(self) -> None:
        self.app = None  # type: ignore
        self.client = None  # type: ignore
        self._clear_lru_cache()
        # Clear environment variables
        environ.clear()

    def _get_access_token_claims(self, access_token: Dict, client: Optional[TestClient]) -> Dict[str, Any]:
        if client is None:
            client = self.client
        response = client.get("/.well-known/jwk.json")
        assert response.status_code == 200
        token = jwt.JWT(key=jwt.JWK(**response.json()), jwt=access_token['value'])
        return json.loads(token.claims)

    def test_get_status_healty(self):
        response = self.client.get("/status/healthy")
        assert response.status_code == 200
        assert 'status' in response.json()
        assert response.json()['status'] == Status.OK.value

    def test_read_jwks(self):
        response = self.client.get("/.well-known/jwks.json")
        assert response.status_code == 200
        assert 'keys' in response.json()
        keys = response.json()['keys']
        assert 1 == len(keys)
        assert ECJWK(**keys[0]).dict(exclude_none=True) == keys[0]

    def test_read_jwk(self):
        response = self.client.get("/.well-known/jwk.json")
        assert response.status_code == 200
        jwk = ECJWK(**response.json())
        assert jwk.dict(exclude_none=True) == response.json()
        assert jwk.kty == 'EC'
        assert jwk.kid == 'test-kid'
        assert jwk.crv == 'P-256'
        assert jwk.x == 'RQ4UriZV8y1g97KSZEDzrEAHeN0K0yvfiNjyNjBsqo8'
        assert jwk.y == 'eRmcA40T-NIFxostV1E7-GDsavCZ3PVAmzDou-uIpvo'

    def test_read_pem(self):
        response = self.client.get("/.well-known/public.pem")
        assert response.status_code == 200

    def test_transaction_test_mode(self):
        self.config['auth_flows'] = json.dumps(['FullFlow', 'TestFlow'])
        self._update_app_config(config=self.config)

        req = GrantRequest(
            client=Client(key=Key(proof=Proof.TEST)),
            access_token=[AccessTokenRequest(flags=[AccessTokenFlags.BEARER])],
        )
        response = self.client.post("/transaction", json=req.dict(exclude_none=True))
        assert response.status_code == 200
        assert 'access_token' in response.json()
        access_token = response.json()['access_token']
        assert AccessTokenFlags.BEARER.value in access_token['flags']

        # Verify token and check claims
        claims = self._get_access_token_claims(access_token=access_token, client=self.client)
        assert claims['aud'] == 'some_audience'

    def test_config_from_yaml(self):
        # Set absolute path to testing_jwks.json
        config_file_path = f'{self.datadir}/test_config.yaml'
        with open(config_file_path, 'r') as f:
            config = yaml.safe_load(f)
        with NamedTemporaryFile(mode='w') as tf:
            config['auth_server']['keystore_path'] = f'{self.datadir}/testing_jwks.json'
            yaml.dump(config, tf)

            environ['config_file'] = f'{tf.name}'
            environ['config_path'] = 'auth_server'
            self._update_app_config()

        req = GrantRequest(
            client=Client(key=Key(proof=Proof.TEST)),
            access_token=[AccessTokenRequest(flags=[AccessTokenFlags.BEARER])],
        )
        response = self.client.post("/transaction", json=req.dict(exclude_none=True))
        assert response.status_code == 200
        assert 'access_token' in response.json()
        access_token = response.json()['access_token']
        assert AccessTokenFlags.BEARER.value in access_token['flags']

        # Verify token and check claims
        claims = self._get_access_token_claims(access_token=access_token, client=self.client)
        assert claims['aud'] == 'another_audience'
        assert claims['iss'] == 'authserver.local'

    @mock.patch('aiohttp.ClientSession.get', new_callable=AsyncMock)
    def test_transaction_mtls_mdq_with_key_reference(self, mock_mdq):
        mock_mdq.return_value = MockResponse(content=self.mdq_response)

        req = GrantRequest(
            client=Client(key='test.localhost'), access_token=[AccessTokenRequest(flags=[AccessTokenFlags.BEARER])],
        )
        client_header = {'TLS-CLIENT-CERT': self.client_cert_str}
        response = self.client.post("/transaction", json=req.dict(exclude_none=True), headers=client_header)
        assert response.status_code == 200
        assert 'access_token' in response.json()
        access_token = response.json()['access_token']
        assert AccessTokenFlags.BEARER.value in access_token['flags']
        assert access_token['value'] is not None

    def test_transaction_jws(self):
        client_key_dict = self.client_jwk.export(as_dict=True)
        client_jwk = ECJWK(**client_key_dict)
        req = GrantRequest(
            client=Client(key=Key(proof=Proof.JWS, jwk=client_jwk)),
            access_token=[AccessTokenRequest(flags=[AccessTokenFlags.BEARER])],
        )
        jws_header = {
            'typ': SupportedJWSType.JWS,
            'alg': SupportedAlgorithms.ES256.value,
            'kid': self.client_jwk.key_id,
            'htm': SupportedHTTPMethods.POST.value,
            'uri': 'http://testserver/transaction',
            'created': int(utc_now().timestamp()),
        }
        _jws = jws.JWS(payload=req.json(exclude_unset=True))
        _jws.add_signature(
            key=self.client_jwk, protected=json.dumps(jws_header),
        )
        data = _jws.serialize(compact=True)

        client_header = {'Content-Type': 'application/jose+json'}
        response = self.client.post("/transaction", data=data, headers=client_header)

        assert response.status_code == 200
        assert 'access_token' in response.json()
        access_token = response.json()['access_token']
        assert AccessTokenFlags.BEARER.value in access_token['flags']
        assert access_token['value'] is not None

    def test_transaction_jwsd(self):
        client_key_dict = self.client_jwk.export(as_dict=True)
        client_jwk = ECJWK(**client_key_dict)
        req = GrantRequest(
            client=Client(key=Key(proof=Proof.JWSD, jwk=client_jwk)),
            access_token=[AccessTokenRequest(flags=[AccessTokenFlags.BEARER])],
        )
        jws_header = {
            'typ': SupportedJWSType.JWSD,
            'alg': SupportedAlgorithms.ES256.value,
            'kid': self.client_jwk.key_id,
            'htm': SupportedHTTPMethods.POST.value,
            'uri': 'http://testserver/transaction',
            'created': int(utc_now().timestamp()),
        }
        _jws = jws.JWS(payload=req.json(exclude_unset=True))
        _jws.add_signature(
            key=self.client_jwk, protected=json.dumps(jws_header),
        )
        data = _jws.serialize(compact=True)

        # Remove payload from serialized jws
        header, payload, signature = data.split('.')
        client_header = {'Detached-JWS': f'{header}..{signature}'}

        response = self.client.post("/transaction", json=req.dict(exclude_unset=True), headers=client_header)

        assert response.status_code == 200
        assert 'access_token' in response.json()
        access_token = response.json()['access_token']
        assert AccessTokenFlags.BEARER.value in access_token['flags']
        assert access_token['value'] is not None

    @mock.patch('aiohttp.ClientSession.get', new_callable=AsyncMock)
    def test_mdq_flow(self, mock_mdq):
        self.config['auth_flows'] = json.dumps(['MDQFlow'])
        self._update_app_config(config=self.config)

        mock_mdq.return_value = MockResponse(content=self.mdq_response)

        req = GrantRequest(
            client=Client(key='test.localhost'), access_token=[AccessTokenRequest(flags=[AccessTokenFlags.BEARER])],
        )
        client_header = {'TLS-CLIENT-CERT': self.client_cert_str}
        response = self.client.post("/transaction", json=req.dict(exclude_none=True), headers=client_header)
        assert response.status_code == 200
        assert 'access_token' in response.json()
        access_token = response.json()['access_token']
        assert AccessTokenFlags.BEARER.value in access_token['flags']
        assert access_token['value'] is not None

        # Verify token and check claims
        claims = self._get_access_token_claims(access_token=access_token, client=self.client)
        assert claims['entity_id'] == 'https://test.localhost'
        assert claims['scopes'] == ['localhost']
        assert claims['source'] == 'http://www.swamid.se/'

    @mock.patch('aiohttp.ClientSession.get', new_callable=AsyncMock)
    def test_tls_fed_flow_remote_metadata(self, mock_metadata):
        self.config['auth_flows'] = json.dumps(['TLSFEDFlow'])
        self.config['tls_fed_metadata'] = json.dumps(
            [{'remote': 'https://metadata.example.com/metadata.jws', 'jwks': f'{self.datadir}/tls_fed_jwks.json'}]
        )
        self._update_app_config(config=self.config)

        # Create metadata jws and set it as mock response
        with open(f'{self.datadir}/tls_fed_jwks.json', 'r') as f:
            tls_fed_jwks = jwk.JWKSet()
            tls_fed_jwks.import_keyset(f.read())

        entity_id = 'https://test.localhost'
        metadata = create_tls_fed_metadata(
            entity_id=entity_id, scopes=['test.localhost'], client_cert=self.client_cert_str
        )
        metadata_jws = tls_fed_metadata_to_jws(
            metadata,
            key=tls_fed_jwks.get_key('metadata_signing_key_id'),
            issuer='metadata.example.com',
            expires=timedelta(days=14),
            alg=SupportedAlgorithms.ES256,
        )
        mock_metadata.return_value = MockResponse(content=metadata_jws)

        # Start transaction
        req = GrantRequest(
            client=Client(key=entity_id), access_token=[AccessTokenRequest(flags=[AccessTokenFlags.BEARER])],
        )
        client_header = {'TLS-CLIENT-CERT': self.client_cert_str}
        response = self.client.post("/transaction", json=req.dict(exclude_none=True), headers=client_header)
        assert response.status_code == 200
        assert 'access_token' in response.json()
        access_token = response.json()['access_token']
        assert AccessTokenFlags.BEARER.value in access_token['flags']
        assert access_token['value'] is not None

        # Verify token and check claims
        claims = self._get_access_token_claims(access_token=access_token, client=self.client)
        assert claims['entity_id'] == 'https://test.localhost'
        assert claims['scopes'] == ['test.localhost']
        assert claims['organization_id'] == 'SE0123456789'
        assert claims['source'] == 'metadata.example.com'

    def test_tls_fed_flow_local_metadata(self):
        # Create metadata jws and save it as a temporary file
        with open(f'{self.datadir}/tls_fed_jwks.json', 'r') as f:
            tls_fed_jwks = jwk.JWKSet()
            tls_fed_jwks.import_keyset(f.read())

        entity_id = 'https://test.localhost'
        metadata = create_tls_fed_metadata(
            entity_id=entity_id, scopes=['test.localhost'], client_cert=self.client_cert_str
        )
        metadata_jws = tls_fed_metadata_to_jws(
            metadata,
            key=tls_fed_jwks.get_key('metadata_signing_key_id'),
            issuer='metadata.example.com',
            expires=timedelta(days=14),
            alg=SupportedAlgorithms.ES256,
            compact=False,
        )

        with NamedTemporaryFile() as f:
            f.write(metadata_jws)
            f.flush()
            self.config['auth_flows'] = json.dumps(['TLSFEDFlow'])
            self.config['tls_fed_metadata'] = json.dumps(
                [{'local': f'{f.name}', 'jwks': f'{self.datadir}/tls_fed_jwks.json'}]
            )
            self._update_app_config(config=self.config)

            # Start transaction
            req = GrantRequest(
                client=Client(key=entity_id), access_token=[AccessTokenRequest(flags=[AccessTokenFlags.BEARER])],
            )
            client_header = {'TLS-CLIENT-CERT': self.client_cert_str}
            response = self.client.post("/transaction", json=req.dict(exclude_none=True), headers=client_header)
            assert response.status_code == 200
            assert 'access_token' in response.json()
            access_token = response.json()['access_token']
            assert AccessTokenFlags.BEARER.value in access_token['flags']
            assert access_token['value'] is not None

            # Verify token and check claims
            claims = self._get_access_token_claims(access_token=access_token, client=self.client)
            assert claims['entity_id'] == 'https://test.localhost'
            assert claims['scopes'] == ['test.localhost']
            assert claims['organization_id'] == 'SE0123456789'
            assert claims['source'] == 'metadata.example.com'

    @mock.patch('aiohttp.ClientSession.get', new_callable=AsyncMock)
    def test_tls_fed_flow_expired_entity(self, mock_metadata):
        self.config['auth_flows'] = json.dumps(['TLSFEDFlow'])
        self.config['tls_fed_metadata'] = json.dumps(
            [{'remote': 'https://metadata.example.com/metadata.jws', 'jwks': f'{self.datadir}/tls_fed_jwks.json'}]
        )
        self._update_app_config(config=self.config)

        # Create metadata jws and set it as mock response
        with open(f'{self.datadir}/tls_fed_jwks.json', 'r') as f:
            tls_fed_jwks = jwk.JWKSet()
            tls_fed_jwks.import_keyset(f.read())

        entity_id = 'https://test.localhost'
        metadata = create_tls_fed_metadata(entity_id=entity_id, client_cert=self.client_cert_str)
        metadata_jws = tls_fed_metadata_to_jws(
            metadata,
            key=tls_fed_jwks.get_key('metadata_signing_key_id'),
            issuer='metadata.example.com',
            expires=timedelta(days=-1),
            alg=SupportedAlgorithms.ES256,
        )
        mock_metadata.return_value = MockResponse(content=metadata_jws)

        # clear metadata cache
        get_tls_fed_metadata.cache_clear()
        # Start transaction
        req = GrantRequest(
            client=Client(key=entity_id), access_token=[AccessTokenRequest(flags=[AccessTokenFlags.BEARER])],
        )
        client_header = {'TLS-CLIENT-CERT': self.client_cert_str}
        response = self.client.post("/transaction", json=req.dict(exclude_none=True), headers=client_header)
        assert response.status_code == 401

    def test_config_flow(self):
        self.config['auth_flows'] = json.dumps(['TestFlow', 'ConfigFlow'])
        del self.config['auth_token_audience']  # auth_token_audience defaults to None
        client_key = ClientKey(proof=Proof.MTLS, cert=self.client_cert_str, claims={'test_claim': 'test_claim_value'})
        key_reference = 'test_key_ref'
        self.config['client_keys'] = json.dumps({key_reference: client_key.dict(exclude_unset=True)})
        self._update_app_config(config=self.config)

        req = GrantRequest(
            client=Client(key=key_reference), access_token=[AccessTokenRequest(flags=[AccessTokenFlags.BEARER])],
        )
        client_header = {'TLS-CLIENT-CERT': self.client_cert_str}
        response = self.client.post("/transaction", json=req.dict(exclude_none=True), headers=client_header)
        assert response.status_code == 200
        assert 'access_token' in response.json()
        access_token = response.json()['access_token']
        assert AccessTokenFlags.BEARER.value in access_token['flags']
        # Verify token and check claims
        claims = self._get_access_token_claims(access_token=access_token, client=self.client)
        assert claims['sub'] == key_reference
        assert claims['test_claim'] == 'test_claim_value'
        assert claims['source'] == 'config'
        assert 'aud' not in claims

    def test_requested_access_in_jwt(self):
        self.config['auth_flows'] = json.dumps(['TestFlow'])
        self._update_app_config(config=self.config)

        grant_request = {
            'access_token': {
                'flags': ['bearer'],
                'access': ['test_access_string', {'type': 'test_access', 'scope': 'a_scope'}],
            },
            'client': {'key': {'proof': 'test'}},
        }

        response = self.client.post("/transaction", json=grant_request)
        assert response.status_code == 200
        assert 'access_token' in response.json()
        access_token = response.json()['access_token']
        assert AccessTokenFlags.BEARER.value in access_token['flags']
        assert 'access' in access_token
        assert 'test_access_string' in access_token['access']
        for item in access_token['access']:
            if isinstance(item, dict):
                assert 'scope' in item
                assert item['scope'] == 'a_scope'

        # Verify token and check claims
        claims = self._get_access_token_claims(access_token=access_token, client=self.client)
        assert claims['aud'] == 'some_audience'
        assert 'requested_access' in claims
        assert 'test_access_string' in claims['requested_access']
        for item in claims['requested_access']:
            if isinstance(item, dict):
                assert 'scope' in item
                assert item['scope'] == 'a_scope'

    def test_transaction_short_code_get(self):
        response = self.client.get("/interaction/abc123/short-code")
        assert response.status_code == 200
        assert '<h4>Input your code</h4>' in response.text
<|MERGE_RESOLUTION|>--- conflicted
+++ resolved
@@ -49,12 +49,7 @@
 
 class TestAuthServer(TestCase):
     def setUp(self) -> None:
-<<<<<<< HEAD
-        self.datadir = Path(pkg_resources.resource_filename(__name__, 'data'))
-        self.mongo_db = MongoTemporaryInstance.get_instance()
-=======
         self.datadir = Path(__file__).with_name('data')
->>>>>>> ab9a843b
         self.config: Dict[str, Any] = {
             'testing': 'true',
             'log_level': 'DEBUG',
